<<<<<<< HEAD
# Verificações GitHub SPLOR-MG
=======
# Verificações GitHub
>>>>>>> 536a7194

Scripts para extrair e sincronizar informações de organizações GitHub.

## Scripts Disponíveis

### 1. Listar Repositórios
<<<<<<< HEAD

```bash
poetry run python main.py --list-repos
```

Gera `docs/repos_list.csv` com todos os repositórios da organização.

### 2. Sincronizar Labels da Organização

```bash
poetry run python main.py --sync-org
```

Sincroniza labels padrão da organização baseado em `docs/labels.yaml`.

### 3. Sincronizar Labels nos Repositórios

```bash
poetry run python main.py --sync-repos
```

Sincroniza labels em todos os repositórios (cria, atualiza e **deleta labels extras**).

### 4. Executar Todas as Operações

```bash
poetry run python main.py --all
```

### 5. Modo Conservador (não deleta labels extras)

```bash
poetry run python main.py --sync-repos --no-delete-extras
=======
```bash
python main.py --list-repos
```
Gera `docs/repos_list.csv` com todos os repositórios da organização.

### 2. Sincronizar Labels da Organização
```bash
python main.py --sync-org
```
Sincroniza labels padrão da organização baseado em `docs/labels.yaml`.

### 3. Sincronizar Labels nos Repositórios
```bash
python main.py --sync-repos
```
Sincroniza labels em todos os repositórios (cria, atualiza e **deleta labels extras**).

### 4. Executar Todas as Operações
```bash
python main.py --all
```

### 5. Modo Conservador (não deleta labels extras)
```bash
python main.py --sync-repos --no-delete-extras
>>>>>>> 536a7194
```

## Configuração

1. **Criar arquivo `.env`** na raiz do projeto:
<<<<<<< HEAD

=======
>>>>>>> 536a7194
```bash
GITHUB_TOKEN=seu_token_aqui
GITHUB_ORG=nome_da_organizacao
```

<<<<<<< HEAD
1. **Gerar token GitHub** em: Settings → Developer settings → Personal access tokens
   - Escopo: `repo` (para acesso aos repositórios)
   - Escopo: `admin:org` (para gerenciar labels organizacionais)

1. **Secrets necessários:**
=======
2. **Gerar token GitHub** em: Settings → Developer settings → Personal access tokens
   - Escopo: `repo` (para acesso aos repositórios)
   - Escopo: `admin:org` (para gerenciar labels organizacionais)

3. **Secrets necessários:**
>>>>>>> 536a7194
   - **Organização**: Para repositórios públicos com o nome GH_TOKEN
   - **Repositório**: Para repositórios privados com o nome GH_TOKEN

## ⚠️ Alerta Importante sobre Labels

**ATENÇÃO**: Ao atualizar o nome de uma label existente (por exemplo, alterar de "bug" para "bugs"), a label será **automaticamente removida de todos os issues** onde estava aplicada.

**O que acontece quando você altera:**
<<<<<<< HEAD

=======
>>>>>>> 536a7194
- **Nome da label**: A label é removida de todos os issues automaticamente
- **Descrição da label**: ✅ Não afeta os issues (mantém-se aplicada)
- **Cor da label**: ✅ Não afeta os issues (mantém-se aplicada)

<<<<<<< HEAD
**Recomendação**: Se precisar alterar o nome de uma label, considere:

1. Criar uma nova label com o nome desejado
2. Aplicar a nova label nos issues que tinham a label antiga
3. Remover a label antiga apenas após a migração

## Instalação

### Pré-requisitos

- Python 3.11+
- Poetry

### Instalar dependências

```bash
poetry install
=======
## Instalação

```bash
pip install -r requirements.txt
>>>>>>> 536a7194
```

## Organização

<<<<<<< HEAD
- **`scripts/`**: Scripts Python para sincronização de labels e listagem de repositórios
  - `repos_list.py`: Lista repositórios da organização
  - `labels_sync.py`: Sincroniza labels entre repositórios
- **`docs/`**: Arquivos de configuração e dados
  - `labels.yaml`: Template de labels padrão
  - `repos_list.csv`: Lista de repositórios (gerado automaticamente)
- **`.github/workflows/`**: Workflows GitHub Actions para automação
  - `labels-update.yml`: Sincronização automática de labels

## Uso via GitHub Actions

O projeto inclui um workflow que pode ser executado manualmente para sincronizar labels:

1. Vá para a aba "Actions"
2. Selecione "labels-update"
3. Clique em "Run workflow"
4. Escolha a organização e execute
=======
- **`scripts/`**: Scripts Python para extração de dados
- **`docs/`**: Arquivos CSV gerados e templates YAML
- **`.github/workflows/`**: Workflows GitHub Actions para automação
>>>>>>> 536a7194
<|MERGE_RESOLUTION|>--- conflicted
+++ resolved
@@ -1,15 +1,11 @@
-<<<<<<< HEAD
+
 # Verificações GitHub SPLOR-MG
-=======
-# Verificações GitHub
->>>>>>> 536a7194
 
 Scripts para extrair e sincronizar informações de organizações GitHub.
 
 ## Scripts Disponíveis
 
 ### 1. Listar Repositórios
-<<<<<<< HEAD
 
 ```bash
 poetry run python main.py --list-repos
@@ -43,82 +39,42 @@
 
 ```bash
 poetry run python main.py --sync-repos --no-delete-extras
-=======
-```bash
-python main.py --list-repos
-```
-Gera `docs/repos_list.csv` com todos os repositórios da organização.
-
-### 2. Sincronizar Labels da Organização
-```bash
-python main.py --sync-org
-```
-Sincroniza labels padrão da organização baseado em `docs/labels.yaml`.
-
-### 3. Sincronizar Labels nos Repositórios
-```bash
-python main.py --sync-repos
-```
-Sincroniza labels em todos os repositórios (cria, atualiza e **deleta labels extras**).
-
-### 4. Executar Todas as Operações
-```bash
-python main.py --all
-```
-
-### 5. Modo Conservador (não deleta labels extras)
-```bash
-python main.py --sync-repos --no-delete-extras
->>>>>>> 536a7194
 ```
 
 ## Configuração
 
 1. **Criar arquivo `.env`** na raiz do projeto:
-<<<<<<< HEAD
 
-=======
->>>>>>> 536a7194
 ```bash
 GITHUB_TOKEN=seu_token_aqui
 GITHUB_ORG=nome_da_organizacao
 ```
 
-<<<<<<< HEAD
-1. **Gerar token GitHub** em: Settings → Developer settings → Personal access tokens
-   - Escopo: `repo` (para acesso aos repositórios)
-   - Escopo: `admin:org` (para gerenciar labels organizacionais)
-
-1. **Secrets necessários:**
-=======
 2. **Gerar token GitHub** em: Settings → Developer settings → Personal access tokens
    - Escopo: `repo` (para acesso aos repositórios)
    - Escopo: `admin:org` (para gerenciar labels organizacionais)
 
 3. **Secrets necessários:**
->>>>>>> 536a7194
    - **Organização**: Para repositórios públicos com o nome GH_TOKEN
    - **Repositório**: Para repositórios privados com o nome GH_TOKEN
 
 ## ⚠️ Alerta Importante sobre Labels
 
-**ATENÇÃO**: Ao atualizar o nome de uma label existente (por exemplo, alterar de "bug" para "bugs"), a label será **automaticamente removida de todos os issues** onde estava aplicada.
+**ATENÇÃO**: Se eventualmente alguém atualizar manualmente o nome de uma label existente (por exemplo, alterar de "bug" para "bugs") sem alterar as default-labels em 'docs/labels.yml', quando os scripts de sincronização de labels deste repositório rodarem, o nome da label  "bugs" retornará para "bug" e será **automaticamente removida de todos os issues** onde estava aplicada.
 
 **O que acontece quando você altera:**
-<<<<<<< HEAD
 
-=======
->>>>>>> 536a7194
 - **Nome da label**: A label é removida de todos os issues automaticamente
 - **Descrição da label**: ✅ Não afeta os issues (mantém-se aplicada)
 - **Cor da label**: ✅ Não afeta os issues (mantém-se aplicada)
 
-<<<<<<< HEAD
 **Recomendação**: Se precisar alterar o nome de uma label, considere:
 
 1. Criar uma nova label com o nome desejado
 2. Aplicar a nova label nos issues que tinham a label antiga
 3. Remover a label antiga apenas após a migração
+4. Atualizar o template `docs/labels.yaml` com o novo nome da label
+5. Executar os protocolos de sincronização (`poetry run python main.py --sync-repos`)
 
 ## Instalação
 
@@ -131,17 +87,10 @@
 
 ```bash
 poetry install
-=======
-## Instalação
-
-```bash
-pip install -r requirements.txt
->>>>>>> 536a7194
 ```
 
 ## Organização
 
-<<<<<<< HEAD
 - **`scripts/`**: Scripts Python para sincronização de labels e listagem de repositórios
   - `repos_list.py`: Lista repositórios da organização
   - `labels_sync.py`: Sincroniza labels entre repositórios
@@ -158,9 +107,4 @@
 1. Vá para a aba "Actions"
 2. Selecione "labels-update"
 3. Clique em "Run workflow"
-4. Escolha a organização e execute
-=======
-- **`scripts/`**: Scripts Python para extração de dados
-- **`docs/`**: Arquivos CSV gerados e templates YAML
-- **`.github/workflows/`**: Workflows GitHub Actions para automação
->>>>>>> 536a7194
+4. Escolha a organização e execute